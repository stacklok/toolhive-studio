--- conflicted
+++ resolved
@@ -8,12 +8,9 @@
 
   .:
     dependencies:
-<<<<<<< HEAD
-=======
       '@fontsource/atkinson-hyperlegible':
         specifier: ^5.2.6
         version: 5.2.6
->>>>>>> c79a448e
       '@fontsource/space-mono':
         specifier: ^5.2.7
         version: 5.2.7
@@ -823,12 +820,9 @@
   '@floating-ui/utils@0.2.9':
     resolution: {integrity: sha512-MDWhGtE+eHw5JW7lq4qhc5yRLS11ERl1c7Z6Xd0a58DozHES6EnNNwUWbMiG4J9Cgj053Bhk8zvlhFYKVhULwg==}
 
-<<<<<<< HEAD
-=======
   '@fontsource/atkinson-hyperlegible@5.2.6':
     resolution: {integrity: sha512-Kfh6/UlHhotKuv4Oi9PXQIsmzwbtJIR442sSJnEHsO7TDZaDczK8cY0AlTNOB0XMDZj1j35nAlgbi2HZCdNg/Q==}
 
->>>>>>> c79a448e
   '@fontsource/space-mono@5.2.7':
     resolution: {integrity: sha512-79X/R0W6E2OgigGohmB5F+GJtehbQ+k26BaskuJfucEuk3BqdlPFMyx63PeKvgMbLIpu1G9c/Rwng1jpZxsn/A==}
 
@@ -6502,11 +6496,8 @@
 
   '@floating-ui/utils@0.2.9': {}
 
-<<<<<<< HEAD
-=======
   '@fontsource/atkinson-hyperlegible@5.2.6': {}
 
->>>>>>> c79a448e
   '@fontsource/space-mono@5.2.7': {}
 
   '@gar/promisify@1.1.3': {}
