--- conflicted
+++ resolved
@@ -26,12 +26,9 @@
       '@radix-ui/react-popover':
         specifier: ^1.1.14
         version: 1.1.14(@types/react-dom@19.1.6(@types/react@19.1.8))(@types/react@19.1.8)(react-dom@19.1.0(react@19.1.0))(react@19.1.0)
-<<<<<<< HEAD
-=======
       '@radix-ui/react-progress':
         specifier: ^1.1.7
         version: 1.1.7(@types/react-dom@19.1.6(@types/react@19.1.8))(@types/react@19.1.8)(react-dom@19.1.0(react@19.1.0))(react@19.1.0)
->>>>>>> a74da25a
       '@radix-ui/react-select':
         specifier: ^2.2.5
         version: 2.2.5(@types/react-dom@19.1.6(@types/react@19.1.8))(@types/react@19.1.8)(react-dom@19.1.0(react@19.1.0))(react@19.1.0)
