--- conflicted
+++ resolved
@@ -143,11 +143,7 @@
   const platformConfigs = {
     darwin: {
       titleBarStyle: 'hidden' as const,
-<<<<<<< HEAD
-      trafficLightPosition: { x: 21, y: 14 },
-=======
       trafficLightPosition: { x: 21, y: 24 },
->>>>>>> 8ba6b200
     },
     win32: {
       frame: false, // Completely frameless for custom window controls
