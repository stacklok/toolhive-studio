import { StrictMode } from "react";
import { createRoot } from "react-dom/client";
import { App } from "./app/app";
import { ReactQueryDevtools } from "@tanstack/react-query-devtools";
import { QueryClientProvider } from "./common/providers/react-query-provider";

import "./index.css";
<<<<<<< HEAD
=======
import { client } from "./common/api/generated/client.gen";

// Configure the API client
const baseUrl = import.meta.env.VITE_BASE_API_URL || "";

client.setConfig({
  baseUrl,
});
>>>>>>> 5bdde8fd

createRoot(document.getElementById("root")!).render(
  <StrictMode>
    <QueryClientProvider>
      <App />
      <ReactQueryDevtools initialIsOpen={false} position="left" />
    </QueryClientProvider>
  </StrictMode>,
);<|MERGE_RESOLUTION|>--- conflicted
+++ resolved
@@ -3,11 +3,9 @@
 import { App } from "./app/app";
 import { ReactQueryDevtools } from "@tanstack/react-query-devtools";
 import { QueryClientProvider } from "./common/providers/react-query-provider";
+import { client } from "./common/api/generated/client.gen";
 
 import "./index.css";
-<<<<<<< HEAD
-=======
-import { client } from "./common/api/generated/client.gen";
 
 // Configure the API client
 const baseUrl = import.meta.env.VITE_BASE_API_URL || "";
@@ -15,7 +13,6 @@
 client.setConfig({
   baseUrl,
 });
->>>>>>> 5bdde8fd
 
 createRoot(document.getElementById("root")!).render(
   <StrictMode>
