import {
  getApiV1BetaRegistryByNameServersOptions,
  postApiV1BetaWorkloadsMutation,
  getApiV1BetaWorkloadsByNameOptions,
  getApiV1BetaWorkloadsQueryKey,
} from '@/common/api/generated/@tanstack/react-query.gen'
import { pollServerStatus } from '@/common/lib/polling'
import { useToastMutation } from '@/common/hooks/use-toast-mutation'
import { createFileRoute, useLoaderData } from '@tanstack/react-router'
import { GridCardsRegistryServer } from '@/features/registry-servers/components/grid-cards-registry-server'
import type {
  RegistryServer,
  V1CreateRequest,
} from '@/common/api/generated/types.gen'
import { useQueryClient } from '@tanstack/react-query'
import { toast } from 'sonner'
import { useRunFromRegistry } from '@/features/registry-servers/hooks/use-run-from-registry'

export const Route = createFileRoute('/store')({
  loader: async ({ context: { queryClient } }) =>
    queryClient.ensureQueryData(
      getApiV1BetaRegistryByNameServersOptions({ path: { name: 'default' } })
    ),
  component: Store,
})

export function Store() {
  const { servers: serversList = [] } = useLoaderData({ from: '/store' })
<<<<<<< HEAD
  const { handleSubmit } = useRunFromRegistry()
=======
  const queryClient = useQueryClient()
  const { mutateAsync } = useToastMutation({
    ...postApiV1BetaWorkloadsMutation(),
    loadingMsg: 'Creating server...',
    errorMsg: 'Failed to create server',
  })

  const handleSubmit = async (
    server: RegistryServer,
    data: { name: string; envVars: { name: string; value: string }[] }
  ) => {
    try {
      const envVarsForApi = data.envVars.map(
        (envVar) => `${envVar.name}=${envVar.value}`
      )

      const createRequest: V1CreateRequest = {
        name: data.name,
        image: server.image,
        transport: server.transport,
        env_vars: envVarsForApi.length > 0 ? envVarsForApi : undefined,
        cmd_arguments: server.args,
        target_port: server.target_port,
      }

      await mutateAsync({
        body: createRequest,
      })

      const serverName = data.name

      const statusToastId = toast.loading(
        `Waiting for server "${serverName}" to be ready...`,
        {
          duration: 30000, // 30 second timeout
        }
      )

      const isServerReady = await pollServerStatus(() =>
        queryClient.fetchQuery(
          getApiV1BetaWorkloadsByNameOptions({ path: { name: serverName } })
        )
      )

      toast.dismiss(statusToastId)

      if (isServerReady) {
        toast.success(`Server "${serverName}" is now running and ready!`, {
          duration: 4000,
        })

        // Invalidate queries to refresh server lists
        queryClient.invalidateQueries({
          queryKey: getApiV1BetaWorkloadsQueryKey({ query: { all: true } }),
        })
      } else {
        toast.warning(
          `Server "${serverName}" was created but may still be starting up. Check the servers list to monitor its status.`,
          {
            duration: 4000,
          }
        )
      }
    } catch (error) {
      console.error('Server creation failed:', error)
      // Error is already handled by useToastMutation
    }
  }
>>>>>>> 231f8fe7

  return (
    <>
      <div className="mb-6 flex items-center">
        <h1 className="text-3xl font-semibold">Store</h1>
      </div>
      {serversList.length === 0 ? (
        <div>No items found</div>
      ) : (
        <GridCardsRegistryServer
          servers={serversList}
          onSubmit={handleSubmit}
        />
      )}
    </>
  )
}<|MERGE_RESOLUTION|>--- conflicted
+++ resolved
@@ -1,19 +1,6 @@
-import {
-  getApiV1BetaRegistryByNameServersOptions,
-  postApiV1BetaWorkloadsMutation,
-  getApiV1BetaWorkloadsByNameOptions,
-  getApiV1BetaWorkloadsQueryKey,
-} from '@/common/api/generated/@tanstack/react-query.gen'
-import { pollServerStatus } from '@/common/lib/polling'
-import { useToastMutation } from '@/common/hooks/use-toast-mutation'
+import { getApiV1BetaRegistryByNameServersOptions } from '@/common/api/generated/@tanstack/react-query.gen'
 import { createFileRoute, useLoaderData } from '@tanstack/react-router'
 import { GridCardsRegistryServer } from '@/features/registry-servers/components/grid-cards-registry-server'
-import type {
-  RegistryServer,
-  V1CreateRequest,
-} from '@/common/api/generated/types.gen'
-import { useQueryClient } from '@tanstack/react-query'
-import { toast } from 'sonner'
 import { useRunFromRegistry } from '@/features/registry-servers/hooks/use-run-from-registry'
 
 export const Route = createFileRoute('/store')({
@@ -26,78 +13,7 @@
 
 export function Store() {
   const { servers: serversList = [] } = useLoaderData({ from: '/store' })
-<<<<<<< HEAD
   const { handleSubmit } = useRunFromRegistry()
-=======
-  const queryClient = useQueryClient()
-  const { mutateAsync } = useToastMutation({
-    ...postApiV1BetaWorkloadsMutation(),
-    loadingMsg: 'Creating server...',
-    errorMsg: 'Failed to create server',
-  })
-
-  const handleSubmit = async (
-    server: RegistryServer,
-    data: { name: string; envVars: { name: string; value: string }[] }
-  ) => {
-    try {
-      const envVarsForApi = data.envVars.map(
-        (envVar) => `${envVar.name}=${envVar.value}`
-      )
-
-      const createRequest: V1CreateRequest = {
-        name: data.name,
-        image: server.image,
-        transport: server.transport,
-        env_vars: envVarsForApi.length > 0 ? envVarsForApi : undefined,
-        cmd_arguments: server.args,
-        target_port: server.target_port,
-      }
-
-      await mutateAsync({
-        body: createRequest,
-      })
-
-      const serverName = data.name
-
-      const statusToastId = toast.loading(
-        `Waiting for server "${serverName}" to be ready...`,
-        {
-          duration: 30000, // 30 second timeout
-        }
-      )
-
-      const isServerReady = await pollServerStatus(() =>
-        queryClient.fetchQuery(
-          getApiV1BetaWorkloadsByNameOptions({ path: { name: serverName } })
-        )
-      )
-
-      toast.dismiss(statusToastId)
-
-      if (isServerReady) {
-        toast.success(`Server "${serverName}" is now running and ready!`, {
-          duration: 4000,
-        })
-
-        // Invalidate queries to refresh server lists
-        queryClient.invalidateQueries({
-          queryKey: getApiV1BetaWorkloadsQueryKey({ query: { all: true } }),
-        })
-      } else {
-        toast.warning(
-          `Server "${serverName}" was created but may still be starting up. Check the servers list to monitor its status.`,
-          {
-            duration: 4000,
-          }
-        )
-      }
-    } catch (error) {
-      console.error('Server creation failed:', error)
-      // Error is already handled by useToastMutation
-    }
-  }
->>>>>>> 231f8fe7
 
   return (
     <>
