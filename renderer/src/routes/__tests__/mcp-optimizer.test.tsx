--- conflicted
+++ resolved
@@ -440,7 +440,6 @@
   ])
 })
 
-<<<<<<< HEAD
 it('radio button updates after editing ALLOWED_GROUPS via Customize Configuration', async () => {
   let currentAllowedGroups = 'default'
 
@@ -531,7 +530,8 @@
     },
     { timeout: 5000 }
   )
-=======
+})
+
 it('clicking Meta-MCP logs in Advanced menu navigates to logs page', async () => {
   const user = userEvent.setup()
   renderRoute(router)
@@ -552,5 +552,4 @@
       `/logs/${MCP_OPTIMIZER_GROUP_NAME}/${META_MCP_SERVER_NAME}`
     )
   })
->>>>>>> 28d71a69
 })