import { vi } from 'vitest'
import { screen, waitFor } from '@testing-library/react'
import { describe, it, expect, beforeEach } from 'vitest'
import { GroupsManager } from '@/features/mcp-servers/components/groups-manager'
import { renderRoute } from '@/common/test/render-route'
import { createTestRouter } from '@/common/test/create-test-router'
import {
  createMemoryHistory,
  createRootRoute,
  createRoute,
  Outlet,
  Router,
} from '@tanstack/react-router'
import { server } from '@/common/mocks/node'
import { http, HttpResponse } from 'msw'
import { mswEndpoint } from '@/common/mocks/customHandlers'
<<<<<<< HEAD
import { MCP_OPTIMIZER_GROUP_NAME } from '@/common/lib/constants'
=======
>>>>>>> 900e9c3e

function createGroupsTestRouter() {
  const rootRoute = createRootRoute({
    component: Outlet,
    errorComponent: ({ error }) => <div>{error.message}</div>,
  })

  const groupRoute = createRoute({
    getParentRoute: () => rootRoute,
    path: '/group/$groupName',
    component: function GroupRouteComponent() {
      const { groupName } = groupRoute.useParams()
      return <GroupsManager currentGroupName={groupName} />
    },
  })

  const router = new Router({
    routeTree: rootRoute.addChildren([groupRoute]),
    history: createMemoryHistory({ initialEntries: ['/group/default'] }),
  })

  return router
}

const router = createGroupsTestRouter() as unknown as ReturnType<
  typeof createTestRouter
>

beforeEach(() => {
  vi.clearAllMocks()

  Object.defineProperty(window, 'electronAPI', {
    value: {
      shutdownStore: {
        getLastShutdownServers: vi.fn().mockResolvedValue([]),
        clearShutdownHistory: vi.fn().mockResolvedValue(undefined),
      },
      onServerShutdown: vi.fn().mockReturnValue(() => {}),
      featureFlags: {
        get: vi.fn(() => Promise.resolve(false)),
      },
    },
    writable: true,
  })
})

describe('Groups Manager in Index route (feature flagged)', () => {
  it('renders the groups sidebar with all groups', async () => {
    renderRoute(router)

    await waitFor(() => {
      expect(screen.getByText('default')).toBeVisible()
      expect(screen.getByText('research')).toBeVisible()
      expect(screen.getByText('archive')).toBeVisible()
    })
  })

  it('marks the Default group as active with correct styling', async () => {
    renderRoute(router)

    const defaultGroup = await screen.findByText('default')
    const groupItem = defaultGroup.parentElement as HTMLElement

    expect(groupItem).toHaveClass('rounded-md')
    expect(groupItem).toHaveClass('border', 'border-input')
    expect(groupItem).toHaveClass('bg-background')
    expect(groupItem).toHaveClass('shadow-sm')

    expect(groupItem).toHaveClass('flex', 'h-9', 'w-[215px]', 'px-4', 'py-2')
  })

<<<<<<< HEAD
  it('hides the mcp-optimizer group when META_OPTIMIZER flag is enabled', async () => {
    Object.defineProperty(window, 'electronAPI', {
      value: {
        ...window.electronAPI,
        featureFlags: {
          get: vi.fn((key) => {
            if (key === 'meta_optimizer') return Promise.resolve(true)
            return Promise.resolve(false)
          }),
        },
      },
      writable: true,
    })

=======
  it('renders custom groups when provided different data (not hardcoded)', async () => {
>>>>>>> 900e9c3e
    server.use(
      http.get(mswEndpoint('/api/v1beta/groups'), () =>
        HttpResponse.json({
          groups: [
<<<<<<< HEAD
            { name: 'default', registered_clients: [] },
            { name: MCP_OPTIMIZER_GROUP_NAME, registered_clients: [] },
            { name: 'production', registered_clients: [] },
=======
            { name: 'staging', registered_clients: [] },
            { name: 'production', registered_clients: [] },
            { name: 'development', registered_clients: [] },
>>>>>>> 900e9c3e
          ],
        })
      )
    )

    renderRoute(router)

    await waitFor(() => {
<<<<<<< HEAD
      expect(screen.getByText('default')).toBeVisible()
      expect(screen.getByText('production')).toBeVisible()
    })

    expect(screen.queryByText(MCP_OPTIMIZER_GROUP_NAME)).not.toBeInTheDocument()
=======
      expect(screen.getByText('staging')).toBeVisible()
      expect(screen.getByText('production')).toBeVisible()
      expect(screen.getByText('development')).toBeVisible()
    })

    expect(screen.queryByText('research')).not.toBeInTheDocument()
    expect(screen.queryByText('archive')).not.toBeInTheDocument()
>>>>>>> 900e9c3e
  })
})<|MERGE_RESOLUTION|>--- conflicted
+++ resolved
@@ -14,10 +14,7 @@
 import { server } from '@/common/mocks/node'
 import { http, HttpResponse } from 'msw'
 import { mswEndpoint } from '@/common/mocks/customHandlers'
-<<<<<<< HEAD
 import { MCP_OPTIMIZER_GROUP_NAME } from '@/common/lib/constants'
-=======
->>>>>>> 900e9c3e
 
 function createGroupsTestRouter() {
   const rootRoute = createRootRoute({
@@ -89,7 +86,31 @@
     expect(groupItem).toHaveClass('flex', 'h-9', 'w-[215px]', 'px-4', 'py-2')
   })
 
-<<<<<<< HEAD
+  it('renders custom groups when provided different data (not hardcoded)', async () => {
+    server.use(
+      http.get(mswEndpoint('/api/v1beta/groups'), () =>
+        HttpResponse.json({
+          groups: [
+            { name: 'staging', registered_clients: [] },
+            { name: 'production', registered_clients: [] },
+            { name: 'development', registered_clients: [] },
+          ],
+        })
+      )
+    )
+
+    renderRoute(router)
+
+    await waitFor(() => {
+      expect(screen.getByText('staging')).toBeVisible()
+      expect(screen.getByText('production')).toBeVisible()
+      expect(screen.getByText('development')).toBeVisible()
+    })
+
+    expect(screen.queryByText('research')).not.toBeInTheDocument()
+    expect(screen.queryByText('archive')).not.toBeInTheDocument()
+  })
+
   it('hides the mcp-optimizer group when META_OPTIMIZER flag is enabled', async () => {
     Object.defineProperty(window, 'electronAPI', {
       value: {
@@ -104,22 +125,13 @@
       writable: true,
     })
 
-=======
-  it('renders custom groups when provided different data (not hardcoded)', async () => {
->>>>>>> 900e9c3e
     server.use(
       http.get(mswEndpoint('/api/v1beta/groups'), () =>
         HttpResponse.json({
           groups: [
-<<<<<<< HEAD
             { name: 'default', registered_clients: [] },
             { name: MCP_OPTIMIZER_GROUP_NAME, registered_clients: [] },
             { name: 'production', registered_clients: [] },
-=======
-            { name: 'staging', registered_clients: [] },
-            { name: 'production', registered_clients: [] },
-            { name: 'development', registered_clients: [] },
->>>>>>> 900e9c3e
           ],
         })
       )
@@ -128,20 +140,10 @@
     renderRoute(router)
 
     await waitFor(() => {
-<<<<<<< HEAD
       expect(screen.getByText('default')).toBeVisible()
       expect(screen.getByText('production')).toBeVisible()
     })
 
     expect(screen.queryByText(MCP_OPTIMIZER_GROUP_NAME)).not.toBeInTheDocument()
-=======
-      expect(screen.getByText('staging')).toBeVisible()
-      expect(screen.getByText('production')).toBeVisible()
-      expect(screen.getByText('development')).toBeVisible()
-    })
-
-    expect(screen.queryByText('research')).not.toBeInTheDocument()
-    expect(screen.queryByText('archive')).not.toBeInTheDocument()
->>>>>>> 900e9c3e
   })
 })