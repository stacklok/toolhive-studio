<<<<<<< HEAD
import { EmptyState } from '@/common/components/empty-state'
import { IllustrationNoConnection } from '@/common/components/illustrations/illustration-no-connection'
import { Button } from '@/common/components/ui/button'
=======
import { getApiV1BetaSecretsDefaultKeysOptions } from '@/common/api/generated/@tanstack/react-query.gen'
>>>>>>> 1e4b46e8
import { SecretsTable } from '@/features/secrets/components/secrets-table'
import { useSuspenseQuery } from '@tanstack/react-query'
import { createFileRoute } from '@tanstack/react-router'
<<<<<<< HEAD
import { PlusIcon } from 'lucide-react'
=======
import { useState } from 'react'
import { DialogFormSecret } from '@/features/secrets/components/dialog-form-secret'
import { Button } from '@/common/components/ui/button'
import { useMutationCerateSecret } from '@/features/secrets/hooks/use-mutation-create-secret'
import { useMutationUpdateSecret } from '@/features/secrets/hooks/use-mutation-update-secret'
>>>>>>> 1e4b46e8

export const Route = createFileRoute('/secrets')({
  component: Secrets,
  loader: async ({ context: { queryClient } }) =>
    await queryClient.ensureQueryData(getApiV1BetaSecretsDefaultKeysOptions()),
})

<<<<<<< HEAD
const SECRETS: {
  key: string
}[] = []

function Secrets() {
=======
export function Secrets() {
  const {
    data: { keys = [] },
  } = useSuspenseQuery(getApiV1BetaSecretsDefaultKeysOptions())
  const [isSecretDialogOpen, setIsSecretDialogOpen] = useState(false)
  const [secretKey, setSecretKey] = useState<string | undefined>(undefined)
  const { mutateAsync: createSecret } = useMutationCerateSecret()
  const { mutateAsync: updateSecret } = useMutationUpdateSecret(secretKey ?? '')

  const onSubmit = async (data: { key?: string; value: string }) => {
    if (data.key) {
      await createSecret({
        body: {
          key: data.key,
          value: data.value,
        },
      })
    } else {
      await updateSecret({
        path: {
          key: secretKey ?? '',
        },
        body: {
          value: data.value,
        },
      })
    }
  }

>>>>>>> 1e4b46e8
  return (
    <>
      <div className="mb-6 flex items-center justify-between">
        <h1 className="text-3xl font-semibold">Secrets</h1>
        <Button
          variant="default"
          onClick={() => {
            setIsSecretDialogOpen(true)
            setSecretKey('')
          }}
        >
          Add Secret
        </Button>
      </div>
<<<<<<< HEAD
      {SECRETS.length === 0 ? (
        <EmptyState
          title="No secrets yet"
          body="Add a secrets for use in your workloads. Secrets are encrypted and stored securely."
          actions={[
            <Button key="add" onClick={() => alert('This should add a secret')}>
              Add a secret <PlusIcon />
            </Button>,
          ]}
          illustration={IllustrationNoConnection}
        />
      ) : (
        <SecretsTable secrets={SECRETS} />
      )}
=======

      {keys.length === 0 ? (
        <div>No secrets found</div>
      ) : (
        <SecretsTable
          secrets={keys}
          setIsSecretDialogOpen={setIsSecretDialogOpen}
          setSecretKey={setSecretKey}
        />
      )}

      <DialogFormSecret
        secretKey={secretKey}
        isOpen={isSecretDialogOpen}
        onOpenChange={setIsSecretDialogOpen}
        onSubmit={onSubmit}
      />
>>>>>>> 1e4b46e8
    </>
  )
}<|MERGE_RESOLUTION|>--- conflicted
+++ resolved
@@ -1,22 +1,15 @@
-<<<<<<< HEAD
-import { EmptyState } from '@/common/components/empty-state'
-import { IllustrationNoConnection } from '@/common/components/illustrations/illustration-no-connection'
-import { Button } from '@/common/components/ui/button'
-=======
 import { getApiV1BetaSecretsDefaultKeysOptions } from '@/common/api/generated/@tanstack/react-query.gen'
->>>>>>> 1e4b46e8
 import { SecretsTable } from '@/features/secrets/components/secrets-table'
 import { useSuspenseQuery } from '@tanstack/react-query'
 import { createFileRoute } from '@tanstack/react-router'
-<<<<<<< HEAD
-import { PlusIcon } from 'lucide-react'
-=======
 import { useState } from 'react'
 import { DialogFormSecret } from '@/features/secrets/components/dialog-form-secret'
 import { Button } from '@/common/components/ui/button'
 import { useMutationCerateSecret } from '@/features/secrets/hooks/use-mutation-create-secret'
 import { useMutationUpdateSecret } from '@/features/secrets/hooks/use-mutation-update-secret'
->>>>>>> 1e4b46e8
+import { PlusIcon } from 'lucide-react'
+import { IllustrationNoConnection } from '@/common/components/illustrations/illustration-no-connection'
+import { EmptyState } from '@/common/components/empty-state'
 
 export const Route = createFileRoute('/secrets')({
   component: Secrets,
@@ -24,13 +17,6 @@
     await queryClient.ensureQueryData(getApiV1BetaSecretsDefaultKeysOptions()),
 })
 
-<<<<<<< HEAD
-const SECRETS: {
-  key: string
-}[] = []
-
-function Secrets() {
-=======
 export function Secrets() {
   const {
     data: { keys = [] },
@@ -60,7 +46,6 @@
     }
   }
 
->>>>>>> 1e4b46e8
   return (
     <>
       <div className="mb-6 flex items-center justify-between">
@@ -75,25 +60,24 @@
           Add Secret
         </Button>
       </div>
-<<<<<<< HEAD
-      {SECRETS.length === 0 ? (
+
+      {keys.length === 0 ? (
         <EmptyState
           title="No secrets yet"
           body="Add a secrets for use in your workloads. Secrets are encrypted and stored securely."
           actions={[
-            <Button key="add" onClick={() => alert('This should add a secret')}>
+            <Button
+              key="add"
+              onClick={() => {
+                setIsSecretDialogOpen(true)
+                setSecretKey('')
+              }}
+            >
               Add a secret <PlusIcon />
             </Button>,
           ]}
           illustration={IllustrationNoConnection}
         />
-      ) : (
-        <SecretsTable secrets={SECRETS} />
-      )}
-=======
-
-      {keys.length === 0 ? (
-        <div>No secrets found</div>
       ) : (
         <SecretsTable
           secrets={keys}
@@ -108,7 +92,6 @@
         onOpenChange={setIsSecretDialogOpen}
         onSubmit={onSubmit}
       />
->>>>>>> 1e4b46e8
     </>
   )
 }