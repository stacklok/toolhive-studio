--- conflicted
+++ resolved
@@ -2,7 +2,7 @@
 export const META_MCP_SERVER_NAME = 'toolhive-mcp-optimizer'
 export const ALLOWED_GROUPS_ENV_VAR = 'ALLOWED_GROUPS'
 export const MCP_OPTIMIZER_REGISTRY_SERVER_NAME = 'mcp-optimizer'
-<<<<<<< HEAD
+export const DEPRECATED_MCP_OPTIMIZER_REGISTRY_SERVER_NAME = 'meta-mcp'
 
 /**
  * Determines if the platform is probably using native containers.
@@ -13,7 +13,4 @@
  */
 export function isProbablyUsingNativeContainers(): boolean {
   return window.electronAPI.isLinux
-}
-=======
-export const DEPRECATED_MCP_OPTIMIZER_REGISTRY_SERVER_NAME = 'meta-mcp'
->>>>>>> bef35c0d
+}