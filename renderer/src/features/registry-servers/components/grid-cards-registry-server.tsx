--- conflicted
+++ resolved
@@ -3,11 +3,8 @@
 import { FormCatalogCreation } from './form-catalog-creation'
 import { useState } from 'react'
 import { Input } from '@/common/components/ui/input'
-<<<<<<< HEAD
 import type { FormSchemaRunFromRegistry } from '../lib/get-form-schema-run-from-registry'
-=======
 import { useFilterSort } from '@/common/hooks/use-filter-sort'
->>>>>>> 61898b73
 
 export function GridCardsRegistryServer({
   servers,
