--- conflicted
+++ resolved
@@ -65,11 +65,7 @@
 
       await window.electronAPI.shutdownStore.clearShutdownHistory()
 
-<<<<<<< HEAD
-      // Invalidate all workload queries to refetch with correct groups
-=======
       // Invalidate all workload queries (all groups) to refetch with correct state
->>>>>>> fc58c9f6
       queryClient.invalidateQueries({
         queryKey: getApiV1BetaWorkloadsQueryKey({ query: { all: true } }),
       })
@@ -79,46 +75,6 @@
 
 export function useMutationRestartServer({ name }: { name: string }) {
   const queryClient = useQueryClient()
-<<<<<<< HEAD
-  const baseQueryKey = getApiV1BetaWorkloadsQueryKey({ query: { all: true } })
-
-  return useToastMutation({
-    ...getMutationData(name),
-    onMutate: async () => {
-      // Cancel all outgoing workload queries to prevent race conditions
-      await queryClient.cancelQueries({ queryKey: baseQueryKey })
-
-      // Get all matching query caches (for all groups)
-      const previousCaches = new Map<string, V1WorkloadListResponse>()
-      const queryCache = queryClient.getQueryCache()
-
-      queryCache.findAll({ queryKey: baseQueryKey }).forEach((query) => {
-        const data = query.state.data as V1WorkloadListResponse | undefined
-        if (data) {
-          previousCaches.set(JSON.stringify(query.queryKey), data)
-
-          // Optimistically update this query's cache
-          queryClient.setQueryData(query.queryKey, {
-            ...data,
-            workloads: data.workloads?.map((server: CoreWorkload) =>
-              server.name === name ? { ...server, status: 'running' } : server
-            ),
-          })
-        }
-      })
-
-      return { previousCaches }
-    },
-
-    onError: (_error, _variables, context) => {
-      // Rollback all optimistic updates on error
-      if (context?.previousCaches) {
-        context.previousCaches.forEach((data, queryKeyStr) => {
-          const queryKey = JSON.parse(queryKeyStr)
-          queryClient.setQueryData(queryKey, data)
-        })
-      }
-=======
 
   return useToastMutation({
     ...getMutationData(name),
@@ -127,14 +83,6 @@
       queryClient.invalidateQueries({
         queryKey: getApiV1BetaWorkloadsQueryKey({ query: { all: true } }),
       })
->>>>>>> fc58c9f6
-    },
-
-    onSuccess: () => {
-      // Invalidate all workload queries to refetch with correct status
-      queryClient.invalidateQueries({
-        queryKey: baseQueryKey,
-      })
     },
   })
 }