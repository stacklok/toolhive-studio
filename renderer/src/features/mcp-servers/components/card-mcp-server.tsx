import {
  Card,
  CardContent,
  CardHeader,
  CardTitle,
} from '@/common/components/ui/card'
import {
  DropdownMenu,
  DropdownMenuTrigger,
  DropdownMenuContent,
  DropdownMenuItem,
} from '@/common/components/ui/dropdown-menu'
import { Button } from '@/common/components/ui/button'
import { MoreVertical, Trash2, Github, Text } from 'lucide-react'
import { useNavigate } from '@tanstack/react-router'

import type { WorkloadsWorkload } from '@/common/api/generated'
import { ActionsMcpServer } from './actions-mcp-server'
import { useMutationRestartServerList } from '../hooks/use-mutation-restart-server'
import { useMutationStopServerList } from '../hooks/use-mutation-stop-server'
import { useConfirm } from '@/common/hooks/use-confirm'
import { useDeleteServer } from '../hooks/use-delete-server'
import { useQuery } from '@tanstack/react-query'
import { useSearch } from '@tanstack/react-router'
import { getApiV1BetaRegistryByNameServersByServerName } from '@/common/api/generated/sdk.gen'
<<<<<<< HEAD
import { isFeatureEnabled } from '@/feature-flags'
=======
import { useEffect, useState } from 'react'
import { twMerge } from 'tailwind-merge'
>>>>>>> c1ef6fb0

type CardContentMcpServerProps = {
  status: WorkloadsWorkload['status']
  statusContext: WorkloadsWorkload['status_context']
  name: string
}

function CardContentMcpServer({ name, status }: CardContentMcpServerProps) {
  const isRunning = status === 'running'
  const { mutateAsync: restartMutate, isPending: isRestartPending } =
    useMutationRestartServerList({
      name,
    })
  const { mutateAsync: stopMutate, isPending: isStopPending } =
    useMutationStopServerList({
      name,
    })

  return (
    <CardContent>
      <div className="flex flex-col gap-4">
        <div className="border-border flex items-center justify-between border-t pt-4">
          <ActionsMcpServer
            status={status}
            isPending={isRestartPending || isStopPending}
            mutate={() => {
              if (isRunning) {
                return stopMutate({
                  path: {
                    name,
                  },
                })
              }

              return restartMutate({
                path: {
                  name,
                },
              })
            }}
          />
        </div>
      </div>
    </CardContent>
  )
}

export function CardMcpServer({
  name,
  status,
  statusContext,
}: {
  name: string
  status: WorkloadsWorkload['status']
  statusContext: WorkloadsWorkload['status_context']
}) {
  const confirm = useConfirm()
  const navigate = useNavigate()
  const { mutateAsync: deleteServer, isPending: isDeletePending } =
    useDeleteServer({ name })

  const { data: serverDetails } = useQuery({
    queryKey: ['serverDetails', name],
    queryFn: async () => {
      if (!name) return null
      try {
        const { data } = await getApiV1BetaRegistryByNameServersByServerName({
          path: {
            name: 'default',
            serverName: name,
          },
        })

        return data ?? {}
      } catch (error) {
        console.error(`Failed to fetch details for server ${name}:`, error)
        return null
      }
    },
    enabled: Boolean(name),
  })

  const handleRemove = async (e: React.MouseEvent) => {
    e.stopPropagation()
    if (
      'nativeEvent' in e &&
      typeof e.nativeEvent.stopImmediatePropagation === 'function'
    ) {
      e.nativeEvent.stopImmediatePropagation()
    }
    const result = await confirm(
      `Are you sure you want to remove the server "${name}"?`,
      {
        title: 'Confirm Removal',
        isDestructive: true,
        buttons: { yes: 'Remove', no: 'Cancel' },
      }
    )
    if (result) {
      await deleteServer({ path: { name } })
    }
  }

  const search = useSearch({
    strict: false,
  })
  const [isNewServer, setIsNewServer] = useState(false)

  useEffect(() => {
    // Check if the server is new by looking for a specific search parameter
    // This could be a query parameter or any other condition that indicates a new server
    if ('newServerName' in search && search.newServerName === name) {
      setIsNewServer(true)
      // clear state after 2 seconds
      setTimeout(() => {
        setIsNewServer(false)
      }, 2000)
    } else {
      setIsNewServer(false)
    }

    return () => {
      setIsNewServer(false)
    }
  }, [name, search])

  const repositoryUrl = serverDetails?.server?.repository_url

  return (
    <Card
      className={twMerge(
        'gap-3 py-5 shadow-none transition-[color,box-shadow]',
        isNewServer ? 'ring-2' : undefined
      )}
    >
      <CardHeader>
        <div className="flex items-center justify-between">
          <CardTitle className="flex items-center text-xl">{name}</CardTitle>
          <DropdownMenu>
            <DropdownMenuTrigger asChild>
              <Button
                variant="ghost"
                size="icon"
                aria-label="More options"
                className="ml-2"
                onClick={(e) => e.stopPropagation()}
              >
                <MoreVertical className="h-5 w-5" />
              </Button>
            </DropdownMenuTrigger>
            <DropdownMenuContent align="end" role="menu">
              {repositoryUrl && (
                <DropdownMenuItem asChild>
                  <a
                    href={repositoryUrl}
                    target="_blank"
                    rel="noopener noreferrer"
                    className="flex cursor-pointer items-center"
                  >
                    <Github className="mr-2 h-4 w-4" />
                    GitHub Repository
                  </a>
                </DropdownMenuItem>
              )}
              {isFeatureEnabled('logs') ? (
                <DropdownMenuItem
                  onClick={() =>
                    navigate({
                      to: '/logs/$serverName',
                      params: { serverName: name },
                    })
                  }
                  className="flex cursor-pointer items-center"
                >
                  <Text className="mr-2 h-4 w-4" />
                  Logs
                </DropdownMenuItem>
              ) : null}
              <DropdownMenuItem
                onClick={handleRemove}
                disabled={isDeletePending}
                className="flex cursor-pointer items-center"
              >
                <Trash2 className="mr-2 h-4 w-4" />
                Remove
              </DropdownMenuItem>
            </DropdownMenuContent>
          </DropdownMenu>
        </div>
      </CardHeader>
      <CardContentMcpServer
        status={status}
        statusContext={statusContext}
        name={name}
      />
    </Card>
  )
}<|MERGE_RESOLUTION|>--- conflicted
+++ resolved
@@ -23,12 +23,9 @@
 import { useQuery } from '@tanstack/react-query'
 import { useSearch } from '@tanstack/react-router'
 import { getApiV1BetaRegistryByNameServersByServerName } from '@/common/api/generated/sdk.gen'
-<<<<<<< HEAD
 import { isFeatureEnabled } from '@/feature-flags'
-=======
 import { useEffect, useState } from 'react'
 import { twMerge } from 'tailwind-merge'
->>>>>>> c1ef6fb0
 
 type CardContentMcpServerProps = {
   status: WorkloadsWorkload['status']
