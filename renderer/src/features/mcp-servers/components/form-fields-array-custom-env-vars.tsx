--- conflicted
+++ resolved
@@ -8,19 +8,12 @@
   FormItem,
   FormLabel,
   FormMessage,
-<<<<<<< HEAD
-} from "@/common/components/ui/form";
-import { TooltipInfoIcon } from "@/common/components/ui/tooltip-info-icon";
-import { Input } from "@/common/components/ui/input";
-import { Button } from "@/common/components/ui/button";
-import { useRef } from "react";
-import { flushSync } from "react-dom";
-=======
 } from '@/common/components/ui/form'
 import { TooltipInfoIcon } from '@/common/components/ui/tooltip-info-icon'
 import { Input } from '@/common/components/ui/input'
 import { Button } from '@/common/components/ui/button'
->>>>>>> de86d4c4
+import { useRef } from 'react'
+import { flushSync } from 'react-dom'
 
 export function FormFieldsArrayCustomEnvVars({
   form,
@@ -32,7 +25,7 @@
     name: 'environment_variables',
   })
 
-  const addEnvVarButton = useRef<HTMLButtonElement>(null);
+  const addEnvVarButton = useRef<HTMLButtonElement>(null)
 
   /**
    * Adds a new environment variable field to the form.
@@ -41,14 +34,14 @@
    */
   const addEnvVar = () => {
     flushSync(() => {
-      append({ key: "", value: "" });
-    });
+      append({ key: '', value: '' })
+    })
     addEnvVarButton.current?.scrollIntoView({
-      behavior: "smooth",
-      block: "nearest",
-      inline: "nearest",
-    });
-  };
+      behavior: 'smooth',
+      block: 'nearest',
+      inline: 'nearest',
+    })
+  }
 
   return (
     <>
@@ -127,12 +120,8 @@
         variant="outline"
         className="w-full"
         aria-label="Add environment variable"
-<<<<<<< HEAD
         ref={addEnvVarButton}
         onClick={() => addEnvVar()}
-=======
-        onClick={() => append({ key: '', value: '' })}
->>>>>>> de86d4c4
       >
         <PlusIcon /> Add environment variable
       </Button>
