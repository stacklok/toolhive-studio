import { usePrompt } from '@/common/hooks/use-prompt'
import type { UseFormReturn } from 'react-hook-form'
import { Label } from '@/common/components/ui/label'
import { Button } from '@/common/components/ui/button'
import { Switch } from '@/common/components/ui/switch'
import { Code } from 'lucide-react'
import BrandIcon from '@/common/components/brand-icon'
import { z } from 'zod/v4'
import { zodV4Resolver } from '@/common/lib/zod-v4-resolver'
import { useManageClients } from '../hooks/use-manage-clients'
import { useToastMutation } from '@/common/hooks/use-toast-mutation'

interface ManageClientsButtonProps {
  groupName: string
  variant?:
  | 'default'
  | 'outline'
  | 'secondary'
  | 'ghost'
  | 'link'
  | 'destructive'
  className?: string
}

export function ManageClientsButton({
  groupName,
  variant = 'outline',
  className,
}: ManageClientsButtonProps) {
  const promptForm = usePrompt()

  const {
    installedClients,
    defaultValues,
    reconcileGroupClients,
    getClientFieldName,
  } = useManageClients(groupName)

  const { mutateAsync: saveClients } = useToastMutation({
    mutationFn: reconcileGroupClients,
    loadingMsg: 'Saving client settings...',
    successMsg: 'Client settings saved',
    errorMsg: 'Failed to save client settings',
  })

  const handleManageClients = async () => {
    const formSchema = z.object(
      installedClients.reduce(
        (acc, client) => {
          const fieldName = getClientFieldName(client.client_type!)
          acc[fieldName] = z.boolean()
          return acc
        },
        {} as Record<string, z.ZodBoolean>
      )
    )

    const result = await promptForm({
      title: 'Manage Clients',
      defaultValues,
      resolver: zodV4Resolver(formSchema),
      fields: (form: UseFormReturn<Record<string, boolean>>) => (
        <div className="rounded-xl border">
          {installedClients.map((client) => {
            const fieldName = getClientFieldName(client.client_type!)
            const displayName = client.client_type!

            return (
              <div
                key={client.client_type}
<<<<<<< HEAD
                className="flex items-start gap-3 border-b p-4 align-middle last:border-b-0"
=======
                className="flex items-center gap-3 border-b p-4 last:border-b-0"
>>>>>>> 7bd12e46
              >
                <Switch
                  id={fieldName}
                  checked={form.watch(fieldName) as boolean}
                  onCheckedChange={(checked) => {
                    form.setValue(fieldName, checked)
                    form.trigger(fieldName)
                  }}
                />

                <div className="flex items-center gap-2">
<<<<<<< HEAD
                  <BrandIcon
                    name={displayName}
                    className="text-foreground/70 h-4 w-4"
                    aria-hidden
                  />
=======
                  <BrandIcon name={displayName} className="size-3" />
>>>>>>> 7bd12e46
                  <Label htmlFor={fieldName} className="text-sm font-medium">
                    {displayName}
                  </Label>
                </div>
              </div>
            )
          })}
        </div>
      ),
      buttons: {
        confirm: 'Save',
        cancel: 'Cancel',
      },
    })

    if (result) {
      await saveClients(result)
    }
  }

  return (
    <Button
      variant={variant}
      onClick={handleManageClients}
      className={className}
    >
      <Code className="mr-2 h-4 w-4" />
      Manage Clients
    </Button>
  )
}<|MERGE_RESOLUTION|>--- conflicted
+++ resolved
@@ -68,11 +68,7 @@
             return (
               <div
                 key={client.client_type}
-<<<<<<< HEAD
-                className="flex items-start gap-3 border-b p-4 align-middle last:border-b-0"
-=======
                 className="flex items-center gap-3 border-b p-4 last:border-b-0"
->>>>>>> 7bd12e46
               >
                 <Switch
                   id={fieldName}
@@ -84,15 +80,7 @@
                 />
 
                 <div className="flex items-center gap-2">
-<<<<<<< HEAD
-                  <BrandIcon
-                    name={displayName}
-                    className="text-foreground/70 h-4 w-4"
-                    aria-hidden
-                  />
-=======
-                  <BrandIcon name={displayName} className="size-3" />
->>>>>>> 7bd12e46
+                  <BrandIcon name={displayName} className="size-3 shrink-0" />
                   <Label htmlFor={fieldName} className="text-sm font-medium">
                     {displayName}
                   </Label>
