<<<<<<< HEAD
import type { ReactElement } from 'react'
import { useEffect } from 'react'
=======
import { useTransition, type ReactElement } from 'react'
>>>>>>> 28d71a69
import { useForm, Controller } from 'react-hook-form'
import { z } from 'zod'
import { RadioGroup, RadioGroupItem } from '@/common/components/ui/radio-group'
import { Label } from '@/common/components/ui/label'
import { Button } from '@/common/components/ui/button'
import type { GroupWithServers } from '@/features/meta-mcp/hooks/use-mcp-optimizer-groups'
import {
  useMetaMcpConfig,
  getMetaMcpOptimizedGroup,
} from '@/features/meta-mcp/hooks/use-meta-mcp-config'
import { zodV4Resolver } from '@/common/lib/zod-v4-resolver'
import { useUpdateServer } from '@/features/mcp-servers/hooks/use-update-server'
import {
  ALLOWED_GROUPS_ENV_VAR,
  META_MCP_SERVER_NAME,
} from '@/common/lib/constants'
import log from 'electron-log/renderer'
import type { FormSchemaLocalMcp } from '@/features/mcp-servers/lib/form-schema-local-mcp'
import { getApiV1BetaWorkloadsByNameQueryKey } from '@api/@tanstack/react-query.gen'
import { queryClient } from '@/common/lib/query-client'
import { toast } from 'sonner'

interface GroupSelectorFormProps {
  groups: GroupWithServers[]
}

const formSchema = z.object({
  selectedGroup: z.string().optional(),
})

type FormSchema = z.infer<typeof formSchema>

export function GroupSelectorForm({
  groups,
}: GroupSelectorFormProps): ReactElement {
  const { data: metaMcpConfig } = useMetaMcpConfig()
  const [isPending, startTransition] = useTransition()
  const defaultSelectedGroup = getMetaMcpOptimizedGroup(metaMcpConfig)
  const { updateServerMutation } = useUpdateServer(META_MCP_SERVER_NAME, {
    onSecretError: (error, variables) => {
      log.error('onSecretError during update', error, variables)
    },
  })
  const form = useForm<FormSchema>({
    resolver: zodV4Resolver(formSchema),
    defaultValues: {
      selectedGroup: '',
    },
  })

<<<<<<< HEAD
  // Reset form when defaultSelectedGroup changes to ensure radio buttons update
  useEffect(() => {
    form.reset({
      selectedGroup: defaultSelectedGroup ?? '',
    })
  }, [defaultSelectedGroup, form])

  const onSubmit = (data: FormSchema) => {
    // TODO: Implement submit logic
    console.log('Form submitted:', data)
=======
  const onSubmit = async (data: FormSchema) => {
    startTransition(async () => {
      try {
        if (!metaMcpConfig) return

        const envVars = [
          ...Object.entries(metaMcpConfig.env_vars ?? {})
            .filter(([name]) => name !== ALLOWED_GROUPS_ENV_VAR)
            .map(([name, value]) => ({ name, value })),
          { name: ALLOWED_GROUPS_ENV_VAR, value: data.selectedGroup },
        ]

        const toastId = toast.loading(
          `Setting up Meta Optimizer for ${data.selectedGroup} group...`
        )
        await updateServerMutation(
          {
            data: {
              ...metaMcpConfig,
              type: 'docker_image',
              envVars,
            } as FormSchemaLocalMcp,
          },
          {
            onSuccess: () => {
              queryClient.invalidateQueries({
                queryKey: getApiV1BetaWorkloadsByNameQueryKey({
                  path: { name: META_MCP_SERVER_NAME },
                }),
              })

              toast.success(
                `Meta Optimizer for ${data.selectedGroup} is available`
              )
            },
            onSettled: () => {
              toast.dismiss(toastId)
            },
            onError: (error) => {
              log.error(`Error updating ${META_MCP_SERVER_NAME}`, error)
            },
          }
        )
      } catch (error) {
        log.error(`Error submitting form for ${META_MCP_SERVER_NAME}`, error)
        toast.error(`Error submitting form for ${META_MCP_SERVER_NAME}`)
      }
    })
>>>>>>> 28d71a69
  }

  return (
    <form onSubmit={form.handleSubmit(onSubmit)}>
      <Controller
        name="selectedGroup"
        control={form.control}
        render={({ field }) => (
          <RadioGroup
            value={field.value}
            onValueChange={field.onChange}
            className="gap-0"
            disabled={isPending}
          >
            <div className="rounded-xl border">
              {groups.map((group) => {
                const groupName = group.name ?? ''
                const servers = group.servers
                const serverCount = servers.length

                return (
                  <Label
                    key={groupName}
                    htmlFor={groupName}
                    className="hover:bg-accent flex cursor-pointer items-start
                      gap-3 border-b p-4 last:border-b-0"
                  >
                    <RadioGroupItem
                      id={groupName}
                      value={groupName}
                      className="mt-0.5"
                    />
                    <div className="flex flex-1 flex-col gap-1">
                      <span className="text-sm font-medium">{groupName}</span>
                      <p className="text-muted-foreground text-xs">
                        {serverCount === 0 ? 'No servers' : servers.join(', ')}
                      </p>
                    </div>
                  </Label>
                )
              })}
            </div>
          </RadioGroup>
        )}
      />
      <div className="mt-6 flex justify-end">
        <Button type="submit" disabled={isPending}>
          Apply Changes
        </Button>
      </div>
    </form>
  )
}<|MERGE_RESOLUTION|>--- conflicted
+++ resolved
@@ -1,9 +1,4 @@
-<<<<<<< HEAD
-import type { ReactElement } from 'react'
-import { useEffect } from 'react'
-=======
 import { useTransition, type ReactElement } from 'react'
->>>>>>> 28d71a69
 import { useForm, Controller } from 'react-hook-form'
 import { z } from 'zod'
 import { RadioGroup, RadioGroupItem } from '@/common/components/ui/radio-group'
@@ -49,23 +44,11 @@
   })
   const form = useForm<FormSchema>({
     resolver: zodV4Resolver(formSchema),
-    defaultValues: {
-      selectedGroup: '',
+    values: {
+      selectedGroup: defaultSelectedGroup ?? '',
     },
   })
 
-<<<<<<< HEAD
-  // Reset form when defaultSelectedGroup changes to ensure radio buttons update
-  useEffect(() => {
-    form.reset({
-      selectedGroup: defaultSelectedGroup ?? '',
-    })
-  }, [defaultSelectedGroup, form])
-
-  const onSubmit = (data: FormSchema) => {
-    // TODO: Implement submit logic
-    console.log('Form submitted:', data)
-=======
   const onSubmit = async (data: FormSchema) => {
     startTransition(async () => {
       try {
@@ -114,7 +97,6 @@
         toast.error(`Error submitting form for ${META_MCP_SERVER_NAME}`)
       }
     })
->>>>>>> 28d71a69
   }
 
   return (
